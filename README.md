--- conflicted
+++ resolved
@@ -23,116 +23,6 @@
 
 # Getting Started
 
-<<<<<<< HEAD
-## Provider Setup — Vertex (default) vs API-Key Mode
-
-This project supports **two authentication modes** for AI providers:
-
-1. **Vertex AI mode** (default, recommended) — uses **Application Default Credentials (ADC)** through Google Cloud IAM.  
-2. **API-Key mode** — optional fallback for Gemini via the public **Google AI Studio API** (no IAM, less control).
-
-Both **Gemini** and **Claude** run on Vertex AI by default.
-
----
-
-### Vertex AI prerequisite (ADC) — Required by default
-
-The default AI providers in this repo (Gemini and Claude) are wired through **Google Vertex AI**, which **requires Application Default Credentials (ADC)**.  
-An API key alone is **not** sufficient in this mode.
-
----
-
-### Quick setup (local dev)
-
-```bash
-# 1) Authenticate to Google Cloud and generate ADC
-gcloud auth application-default login
-
-# 2) Set your active project and region
-export GOOGLE_PROJECT_ID="your-gcp-project"
-export GOOGLE_REGION="us-east5"
-
-# 3) (Optional) Use a service account JSON instead of your user identity
-export GOOGLE_APPLICATION_CREDENTIALS="/absolute/path/to/key.json"
-```
-
-> **Important:** When using Vertex mode, `GOOGLE_API_KEY` is **ignored**.  
-> Both **Gemini** and **Claude** authenticate via ADC under Vertex.
-
-Tip: If you use a `.env`, you can auto-load it in Python via `import pydough_analytics.config.env`. For the CLI, export env vars in your shell.
-
-### Setup (service account)
-
-1. Create a **Service Account** with Vertex permissions (e.g. `roles/aiplatform.user`).
-2. Enable the Vertex AI API in your GCP project.
-3. Download the service account JSON key and set environment variables:
-   ```bash
-   export GOOGLE_APPLICATION_CREDENTIALS="/absolute/path/to/key.json"
-   export GOOGLE_PROJECT_ID="your-gcp-project"
-   export GOOGLE_REGION="us-east5"
-   ```
-4. Verify that the selected region supports the models you intend to use.
-
-### Quick sanity check (Python)
-
-```python
-# Test Gemini connection through Vertex AI
-import os, google.genai as genai
-from google.genai import types
-
-client = genai.Client(
-    project=os.environ["GOOGLE_PROJECT_ID"],
-    location=os.environ["GOOGLE_REGION"],
-)
-resp = client.models.generate_content(
-    model="gemini-1.5-flash-002",
-    contents="Say 'Vertex OK' if you can see this.",
-    config=types.GenerateContentConfig(system_instruction="Healthcheck"),
-)
-print(resp.text)
-```
-
-If you encounter errors:
-- Ensure ADC exists: `gcloud auth application-default print-access-token`
-- Check `GOOGLE_PROJECT_ID` and `GOOGLE_REGION` values
-- Confirm IAM permissions (`roles/aiplatform.user`)
-
-### Using Claude via Vertex
-
-This repo’s Claude integration uses the **Anthropic on Vertex** endpoint.  
-It **also requires ADC**, and must be configured in the same environment as Gemini.
-
-Make sure your chosen region (e.g. `us-east5`) supports Claude models.
-
-## API-Key Mode (Google AI Studio)
-
-If you **prefer not to use Vertex AI**, you can run Gemini through the **Google AI Studio API** using an **API key** instead of ADC.  
-This method is simpler but lacks IAM integration and regional control.
-
-### Environment
-```bash
-export GOOGLE_API_KEY="your-api-key"
-```
-
-### Client setup (Python)
-```python
-import google.genai as genai
-
-# Create a client using only the API key (no project/location)
-client = genai.Client(api_key=os.environ["GOOGLE_API_KEY"])
-resp = client.models.generate_content(
-    model="gemini-1.5-flash-002",
-    contents="Hello from API-key mode!"
-)
-print(resp.text)
-```
-
->  **Note:**  
-> - API-Key mode does **not** use ADC or IAM roles.  
-> - Recommended only for experimentation or limited environments.
-
-With ADC configured, both **Gemini** and **Claude** authenticate and stream responses securely through **Vertex AI**.
-=======
 ## Provider Setup — Env (Vertex vs API‑Key)
 
 Below are concise **`.env` examples** reflecting the two modes we support for both Claude and Gemini and a variant with explicit region.  
@@ -207,7 +97,6 @@
   - `true`  → Vertex (ADC). Requires `GOOGLE_PROJECT_ID` (+ `GOOGLE_REGION` optional) and credentials.
   - `false` → API‑key mode for Gemini. Requires `GOOGLE_API_KEY`.
 - **Claude** in this repo runs **only via Vertex** (ADC), so it needs `project` and a supported `region` (e.g., `us-east5`).
->>>>>>> 26227d32
 
 ## TPCH sample database (download helper)
 
@@ -288,11 +177,7 @@
 ### Generate metadata from SQLite
 
 ```bash
-<<<<<<< HEAD
-pydough-analytics generate-json   --url sqlite:///data/databases/TPCH.db   --graph-name TPCH   --json-path ./data/metadata/Tpch_graph.json
-=======
 pydough-analytics generate-json   --url sqlite:///data/databases/TPCH.db   --graph-name tpch   --json-path ./data/metadata/Tpch_graph.json
->>>>>>> 26227d32
 ```
 
 This inspects the SQLite file and creates a metadata graph definition under `data/metadata/Tpch_graph.json`.
@@ -310,11 +195,7 @@
 Run natural-language questions on your dataset. The **PyDough code is always printed**; you can optionally include **SQL**, a **DataFrame** preview, and an **explanation**. The CE default is **Google / Gemini 2.5 Pro**.
 
 ```bash
-<<<<<<< HEAD
-pydough-analytics ask   --question "Give me the name of all the suppliers from the United States"   --url sqlite:///data/databases/TPCH.db   --db-name TPCH   --md-path ./data/metadata_markdowns/Tpch.md   --kg-path ./data/metadata/Tpch_graph.json   --show-sql --show-df --show-explanation
-=======
 pydough-analytics ask   --question "Give me the name of all the suppliers from the United States"   --url sqlite:///data/databases/TPCH.db   --db-name tpch   --md-path ./data/metadata_markdowns/Tpch.md   --kg-path ./data/metadata/Tpch_graph.json   --show-sql --show-df --show-explanation
->>>>>>> 26227d32
 ```
 
 Notes:
@@ -343,25 +224,6 @@
 With these steps you now have the full CE pipeline:
 SQLite DB → JSON metadata graph → Markdown documentation → **LLM Ask**.
 
-<<<<<<< HEAD
-### Run notebook samples (optional)
-
-To explore the demo notebooks, install the [notebooks] version, or directly install the following dependencies:
-```bash
-python -m pip install -e .[notebooks]
-```
-
-Or manually install:
-```bash
-python -m pip install jupyterlab
-python -m pip install ipykernel
-python -m pip install matplotlib
-```
-
-Then open the notebook sample in `./samples/llm_demo.ipynb`.
-
-=======
->>>>>>> 26227d32
 ## Repository Structure
 
 ```
