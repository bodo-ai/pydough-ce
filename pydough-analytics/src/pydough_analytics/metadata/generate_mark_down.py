from pydough.metadata import GraphMetadata, CollectionMetadata, PropertyMetadata
from pydough.pydough_operators import ExpressionFunctionOperator

from typing import Any, Dict, Iterable, List, Optional

class _DictProperty:
    def __init__(self, d: Dict[str, Any]):
        self.name: str = d.get("name", "")
        self.type: str = d.get("type", "")

class _DictRelationship:
    def __init__(self, d: Dict[str, Any]):
        self.name: str = d.get("name", "")
        self.to: str = d.get("to", "")
        self.cardinality: str = d.get("cardinality", "")

class _DictCollection:
    def __init__(self, d: Dict[str, Any]):
        self.name: str = d.get("name", "")
        self._props = [ _DictProperty(p) for p in d.get("properties", []) ]
        self._rels  = [ _DictRelationship(r) for r in d.get("relationships", []) ]

    # Methods some existing markdown generators tend to call:
    def iter_properties(self) -> Iterable[_DictProperty]:
        return iter(self._props)

    def iter_relationships(self) -> Iterable[_DictRelationship]:
        return iter(self._rels)

class _DictGraphAdapter:
    """Adapter so dict-based V2 metadata looks like the rich Graph API."""
    def __init__(self, g: Dict[str, Any]):
        self.name: str = g.get("name", "GRAPH")
        cols = g.get("collections", [])
        self._collections: List[_DictCollection] = [ _DictCollection(c) for c in cols ]
        # Map for quick lookup by name
        self._by_name = { c.name: c for c in self._collections }

    # Common calls used by markdown renderers:
    def get_collection_names(self) -> List[str]:
        return [c.name for c in self._collections]

    def get_collection(self, name: str) -> Optional[_DictCollection]:
        return self._by_name.get(name)

    def iter_collections(self) -> Iterable[_DictCollection]:
        return iter(self._collections)

def _ensure_graph_object(graph: Any) -> Any:
    """If `graph` is a dict (V2), wrap it; otherwise pass through."""
    if isinstance(graph, dict):
        return _DictGraphAdapter(graph)
    return graph


def generate_collections_and_subcollections(markdown: list[str], graph: GraphMetadata) -> list[str]:
    """
    Appends the collections and their properties/relationships to the Markdown output.
    """
    graph = _ensure_graph_object(graph)

    try:
        markdown.append("## Collections")
        for collection_name in graph.get_collection_names():
            collection = graph.get_collection(collection_name)
            markdown.append(f"### Collection: `{collection.name}` ")

            # Si es una colección "rica" (CollectionMetadata) con attrs/métodos:
            if hasattr(collection, "get_property_names"):
                # Description
                if hasattr(collection, 'description') and collection.description:
                    markdown.append(f"- **Description**: {collection.description}")
                else:
                    markdown.append("- **Description**: No description available.")
                # Synonyms
                if hasattr(collection, 'synonyms') and collection.synonyms:
                    markdown.append(f"- **Synonyms**: {', '.join(collection.synonyms)}")

                markdown.append("")
                markdown.append("#### Contains the following scalar properties or columns")
                for prop_name in collection.get_property_names():
                    prop = collection.get_property(prop_name)
                    if not prop or getattr(prop, "is_subcollection", False):
                        continue
                    description_text = getattr(prop, "description", None) or "No description available."
                    markdown.append(f"- **{prop.name}**: {description_text}")
                    if hasattr(prop, 'synonyms') and prop.synonyms:
                        markdown.append(f"  - Synonyms: {', '.join(prop.synonyms)}")
                    if hasattr(prop, 'sample_values') and prop.sample_values:
                        sample_values_str = ', '.join(map(str, prop.sample_values))
                        markdown.append(f"  - Sample values: {sample_values_str}")

                markdown.append("")
                # Sub-collections or relationships como propiedades especiales
                relationship_props = [
                    collection.get_property(p)
                    for p in collection.get_property_names()
                    if (collection.get_property(p) and getattr(collection.get_property(p), "is_subcollection", False))
                ]
                if relationship_props:
                    markdown.append(f"#### Contains the following sub-collections or relationships")
                    for prop in relationship_props:
                        description_text = getattr(prop, "description", None) or "No description available."
                        markdown.append(f"- **{prop.name}**: {description_text}")
                        if hasattr(prop, 'collection') and hasattr(prop, 'child_collection'):
                            parent_name = getattr(prop.collection, "name", "?")
                            child_name = getattr(prop.child_collection, "name", "?")
                            markdown.append(f"  - Related to: `{parent_name}.{child_name}`")
                        if hasattr(prop, 'synonyms') and prop.synonyms:
                            markdown.append(f"  - Synonyms: {', '.join(prop.synonyms)}")
                    markdown.append("")

            else:
                # ✅ Ruta dict-adaptada: usa tus iteradores simples
                markdown.append("- **Description**: No description available.")
                markdown.append("")
                markdown.append("#### Contains the following scalar properties or columns")
                for prop in collection.iter_properties():
                    markdown.append(f"- **{prop.name}**: type `{prop.type}`")

                markdown.append("")
                rels = list(collection.iter_relationships())
                if rels:
                    markdown.append("#### Contains the following sub-collections or relationships")
                    for r in rels:
                        card = f" ({r.cardinality})" if r.cardinality else ""
                        markdown.append(f"- **{r.name}** → `{r.to}`{card}")
                    markdown.append("")

            markdown.append("")  # espaciado entre colecciones
        return markdown
    except Exception as e:
        raise Exception(f"Error processing collections: {e}")


def generate_additional_definitions_section(markdown: list[str], graph: GraphMetadata) -> list[str]:
    """
    Appends the Additional Definitions section to the Markdown if present.
    """
    try:
        additional_defs: list[str] = getattr(graph, "additional_definitions", None)
        if additional_defs:
            markdown.append("## Additional Definitions")
            for i, definition in enumerate(additional_defs, start=1):
                markdown.append(f"- **Definition {i}**: {definition}")
            markdown.append("") 
        return markdown
    except Exception as e:
        raise Exception(f"Error processing additional definitions: {e}")

def generate_verified_analysis_section(markdown: list[str], graph: GraphMetadata) -> list[str]:
    """
    Appends the Verified PyDough Analysis section to the Markdown if present.
    """
    try:
        analysis_entries: list[dict] = getattr(graph, "verified_pydough_analysis", None)
        if analysis_entries:
            markdown.append("## Verified PyDough Analysis")
            for i, entry in enumerate(analysis_entries, start=1):
                question = entry.get("question")
                code = entry.get("code")
                markdown.append(f"### Analysis #{i}")
                markdown.append(f"- **Question**: {question}")
                markdown.append("```python")
                markdown.append(code)
                markdown.append("```")
                markdown.append("")
        return markdown
    except Exception as e:
        raise Exception(f"Error processing verified analysis: {e}")

def generate_functions_section(markdown: list[str], graph: GraphMetadata) -> list[str]:
    """
    Appends the user-defined functions to the Markdown output.
    """
    # ✅ Acepta dicts y objetos ricos
    graph = _ensure_graph_object(graph)

    try:
<<<<<<< HEAD
        # Si el objeto no expone funciones, salta silenciosamente
        if not hasattr(graph, "get_function_names"):
            return markdown

        names = graph.get_function_names()
        if names:
            markdown.append("## Functions")
        for func_name in names:
            func = graph.get_function(func_name)
=======
        if graph.get_function_names():
            markdown.append("## Functions")
        for func_name in graph.get_function_names():
            func: ExpressionFunctionOperator = graph.get_function(func_name)
>>>>>>> 26227d32
            markdown.append(f"### Function: `{func_name}`")

            description = getattr(func, "description", None)
            markdown.append(f"- **Description**: {description if description else 'No description available.'}")
            markdown.append("")
        return markdown
    except Exception as e:
        raise Exception(f"Error processing functions: {e}")


def generate_markdown_from_metadata(graph: GraphMetadata):
    """
    Converts a pydough graph metadata object into a formatted Markdown string..
    """
    try:
        # Ensure we have a GraphMetadata object (wrap dict if needed)
        graph = _ensure_graph_object(graph)
    
        markdown_output: list[str] = []

        markdown_output.append(f"# Metadata Overview: {graph.name} (Graph Name)")
        markdown_output.append("")

        markdown_output = generate_collections_and_subcollections(markdown_output, graph)
        markdown_output.append("")
        markdown_output = generate_functions_section(markdown_output, graph)

        return "\n".join(markdown_output)
    except Exception as e:
        raise Exception(f"Failed to generate Markdown due to error: {e}")<|MERGE_RESOLUTION|>--- conflicted
+++ resolved
@@ -173,12 +173,9 @@
     """
     Appends the user-defined functions to the Markdown output.
     """
-    # ✅ Acepta dicts y objetos ricos
     graph = _ensure_graph_object(graph)
 
     try:
-<<<<<<< HEAD
-        # Si el objeto no expone funciones, salta silenciosamente
         if not hasattr(graph, "get_function_names"):
             return markdown
 
@@ -187,12 +184,6 @@
             markdown.append("## Functions")
         for func_name in names:
             func = graph.get_function(func_name)
-=======
-        if graph.get_function_names():
-            markdown.append("## Functions")
-        for func_name in graph.get_function_names():
-            func: ExpressionFunctionOperator = graph.get_function(func_name)
->>>>>>> 26227d32
             markdown.append(f"### Function: `{func_name}`")
 
             description = getattr(func, "description", None)
